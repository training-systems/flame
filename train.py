--- conflicted
+++ resolved
@@ -24,8 +24,6 @@
 from flame.parallelisms.parallelize_fla import parallelize_fla
 from flame.parallelisms.pipeline_fla import pipeline_fla
 from flame.utils import device_module, device_type
-from models.configuration_t6 import T6Config
-from models.modeling_t6 import T6ForCausalLM, T6Model
 from torchtitan.float8 import Float8Handler
 from torchtitan.logging import init_logger, logger
 from torchtitan.parallelisms import ParallelDims
@@ -101,11 +99,7 @@
     )
 
     min_num_shards = dp_degree * job_config.training.num_workers
-
     if len(job_config.training.dataset.split(',')) == 1:
-        logger.info(f"[DEBUG] job_config.training.dataset, {job_config.training.dataset}")
-        logger.info(f"[DEBUG] job_config.training.dataset_name, {job_config.training.dataset_name}")
-    
         dataset = load_dataset(
             path=job_config.training.dataset,
             name=getattr(job_config.training, 'dataset_name', None),
@@ -268,15 +262,9 @@
     )
 
     logger.info(f"Loading model config from {job_config.model.config}")
-    # model_config = AutoConfig.from_pretrained(job_config.model.config)
-    model_config = T6Config.from_pretrained(job_config.model.config)
+    model_config = AutoConfig.from_pretrained(job_config.model.config)
     # set the model configs from training inputs:
     # 1. norm type to decide which norm layer to use
-<<<<<<< HEAD
-    # 2. vocab size from tokenizer
-    # 3. context_len base on inputs
-    model_config.vocab_size = len(tokenizer.get_vocab())
-=======
     # 2. disable fused norm if TP is enabled
     # 3. vocab size from tokenizer
     # 4. context_len base on inputs
@@ -291,12 +279,10 @@
         model_config.fuse_swiglu = False
         model_config.fuse_cross_entropy = False
     model_config.vocab_size = tokenizer.vocab_size
->>>>>>> 29ea68b9
 
     logger.info(f"Building model from the config\n{color.green}{model_config}{color.reset}")
     with torch.device('meta'):
-        # model = AutoModelForCausalLM.from_config(model_config)
-        model = T6ForCausalLM(model_config)
+        model = AutoModelForCausalLM.from_config(model_config)
         # defer weight initialization until after parallelisms are applied
         model.apply(lambda m: setattr(m, '_is_hf_initialized', False))
     logger.info(f"{color.blue}\n{model}{color.reset}\n")
