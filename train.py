# Copyright (c) Meta Platforms, Inc. and affiliates.
# All rights reserved.
#
# This source code is licensed under the BSD-style license found in the
# LICENSE file in the root directory of this source tree.

import json
import os
import time
from datetime import timedelta

import torch
from datasets import interleave_datasets, load_dataset
from torch.distributed.elastic.multiprocessing.errors import record
from transformers import AutoConfig, AutoModelForCausalLM, AutoTokenizer

import fla  # noqa
from fla.modules.fused_linear_cross_entropy import FusedLinearCrossEntropyLoss
from flame import utils
from flame.checkpoint import CheckpointManager, TrainState
from flame.config_manager import JobConfig
from flame.data import build_dataloader, shuffle
from flame.metrics import build_device_memory_monitor, build_metric_logger
from flame.optimizer import build_lr_schedulers, build_optimizers
from flame.parallelisms.parallelize_fla import parallelize_fla
from flame.parallelisms.pipeline_fla import pipeline_fla
from flame.utils import device_module, device_type
<<<<<<< HEAD
from models.configuration_t6 import T6Config
from models.modeling_t6 import T6ForCausalLM
from torchtitan.float8 import Float8Handler
=======
>>>>>>> ee80a1cf
from torchtitan.logging import init_logger, logger
from torchtitan.model_converter import build_model_converters
from torchtitan.parallelisms import ParallelDims
from torchtitan.profiling import (maybe_enable_memory_snapshot,
                                  maybe_enable_profiling)


# Enable debug tracing on failure: https://pytorch.org/docs/stable/elastic/errors.html
@record
def main(job_config: JobConfig):
    init_logger()
    logger.info(f"Starting job: {job_config.job.description}")

    # used for colorful printing
    color = utils.NoColor if job_config.metrics.disable_color_printing else utils.Color

    if job_config.job.print_args:
        logger.info(f"{color.green}{json.dumps(job_config.to_dict(), indent=2, sort_keys=True)}{color.reset}")

    # take control of garbage collection to avoid stragglers
    gc_handler = utils.GarbageCollection(gc_freq=job_config.training.gc_freq)

    # init distributed
    world_size = int(os.environ["WORLD_SIZE"])
    parallel_dims = ParallelDims(
        dp_shard=job_config.training.data_parallel_shard_degree,
        dp_replicate=job_config.training.data_parallel_replicate_degree,
        cp=job_config.experimental.context_parallel_degree,
        tp=job_config.training.tensor_parallel_degree,
        pp=job_config.experimental.pipeline_parallel_degree,
        world_size=world_size,
        enable_loss_parallel=not job_config.training.disable_loss_parallel,
    )
    device = torch.device(f"{device_type}:{int(os.environ['LOCAL_RANK'])}")
    device_module.set_device(device)

    utils.init_distributed(job_config)

    # initialize device memory monitor and get peak flops for MFU calculation
    device_memory_monitor = build_device_memory_monitor()
    gpu_peak_flops = utils.get_peak_flops(device_memory_monitor.device_name)
    logger.info(f"Peak FLOPS used for computing MFU: {gpu_peak_flops:.3e}")

    # build meshes
    world_mesh = parallel_dims.build_mesh(device_type=device_type)
    if parallel_dims.dp_enabled:
        dp_mesh = world_mesh["dp"]
        dp_degree, dp_rank = dp_mesh.size(), dp_mesh.get_local_rank()
    else:
        dp_degree, dp_rank = 1, 0

    if parallel_dims.pp_enabled:
        pp_mesh = world_mesh["pp"]

    # Set random seed, and maybe enable deterministic mode (mainly for debugging, expect perf loss)
    utils.set_determinism(
        world_mesh,
        device,
        job_config.training.seed,
        job_config.training.deterministic
    )

    logger.info("Loading tokenizer...")
    tokenizer = AutoTokenizer.from_pretrained(
        job_config.model.tokenizer_path,
        trust_remote_code=True,
        model_max_length=int(1e10)
    )
    logger.info(f"{tokenizer}")
    logger.info(
        f"Loading dataset {job_config.training.dataset}"
        f":{job_config.training.dataset_name}" if job_config.training.dataset_name is not None else ""
    )

    min_num_shards = dp_degree * job_config.training.num_workers
    if len(job_config.training.dataset.split(',')) == 1:
        dataset = load_dataset(
            path=job_config.training.dataset,
            name=getattr(job_config.training, 'dataset_name', None),
            data_dir=getattr(job_config.training, 'data_dir', None),
            data_files=getattr(job_config.training, 'data_files', None),
            split=job_config.training.dataset_split or "train",
            trust_remote_code=True,
            streaming=job_config.training.streaming,
            num_proc=job_config.training.num_workers if not job_config.training.streaming else None
        )
        logger.info(f"{dataset}")

        logger.info(f"Shuffling the dataset with seed {job_config.training.seed}")
        if not job_config.training.streaming:
            # the states of map-style dataset is recoverable after shuffling
            dataset = dataset.shuffle(
                seed=job_config.training.seed
            ).to_iterable_dataset(num_shards=min_num_shards)
        else:
            if dataset.num_shards < min_num_shards:
                logger.warning(
                    f"{color.red}"
                    f"Dataset {job_config.training.dataset} has insufficient shards ({dataset.num_shards}). "
                    f"Need {min_num_shards} shards minimum for {dp_degree} data parallel workers × "
                    f"{job_config.training.num_workers} dataloader workers. "
                    f"Disabling the streaming mode and resharding dataset to {min_num_shards} shards."
                    f"{color.reset}"
                )
                dataset = (
                    load_dataset(
                        path=job_config.training.dataset,
                        name=getattr(job_config.training, "dataset_name", None),
                        data_dir=getattr(job_config.training, "data_dir", None),
                        data_files=getattr(job_config.training, "data_files", None),
                        split=job_config.training.dataset_split or "train",
                        trust_remote_code=True,
                        streaming=False,
                        num_proc=job_config.training.num_workers,
                    )
                    .shuffle(seed=job_config.training.seed)
                    .to_iterable_dataset(num_shards=min_num_shards)
                )
            else:
                dataset = shuffle(dataset, seed=job_config.training.seed)
    else:
        datasets = job_config.training.dataset.split(',')
        if job_config.training.dataset_name is not None:
            dataset_names = [name or None for name in job_config.training.dataset_name.split(',')]
            assert len(dataset_names) == len(datasets), "The number of dataset names must match the number of datasets"
        else:
            dataset_names = [None] * len(datasets)
        if job_config.training.dataset_split is not None:
            dataset_splits = [split or 'train' for split in job_config.training.dataset_split.split(',')]
            assert len(dataset_splits) == len(datasets), "The number of dataset splits must match the number of datasets"
        else:
            dataset_splits = ['train'] * len(datasets)
        if job_config.training.data_dir is not None:
            data_dirs = [data_dir or None for data_dir in job_config.training.data_dir.split(',')]
            assert len(data_dirs) == len(datasets), "The number of data dirs must match the number of datasets"
        else:
            data_dirs = [None] * len(datasets)
        if job_config.training.data_files is not None:
            data_files = job_config.training.data_files.split(',')
            assert len(data_files) == len(datasets), "The number of data files must match the number of datasets"
        else:
            data_files = [None] * len(datasets)
        if job_config.training.data_probs is not None:
            data_probs = [float(p) for p in job_config.training.data_probs.split(',')]
            assert len(data_probs) == len(datasets), "The number of data probabilities must match the number of datasets"
        else:
            raise ValueError("Data sampling probabilities are required if using multiple datasets")

        subsets = []
        for i, prob in enumerate(data_probs):
            subset = load_dataset(
                path=datasets[i],
                name=dataset_names[i],
                data_dir=data_dirs[i],
                data_files=data_files[i],
                split=dataset_splits[i],
                trust_remote_code=True,
                streaming=job_config.training.streaming,
                num_proc=job_config.training.num_workers if not job_config.training.streaming else None
            )
            logger.info(
                f"Subset {color.cyan}{datasets[i]}" + (f":{dataset_names[i]} " if dataset_names[i] else " ") +
                f"(p = {prob:.3f}){color.reset}:\n" +
                f"{subset}"
            )

            logger.info(f"Shuffling the dataset with seed {job_config.training.seed}")
            if not job_config.training.streaming:
                # the states of map-style dataset is recoverable after shuffling
                subset = subset.shuffle(seed=job_config.training.seed).to_iterable_dataset(num_shards=min_num_shards)
            else:
                if subset.num_shards < min_num_shards:
                    logger.warning(
                        f"{color.red}"
                        f"Dataset {datasets[i]} has insufficient shards ({subset.num_shards}). "
                        f"Need {min_num_shards} shards minimum for {dp_degree} data parallel workers × "
                        f"{job_config.training.num_workers} dataloader workers. "
                        f"Resharding dataset to {min_num_shards} shards and disabling streaming mode."
                        f"{color.reset}"
                    )
                    # again, it's ok to directly shuffle the map-style dataset
                    # we expect an error raised if the map-style dataset still has not enough data shards
                    subset = (
                        load_dataset(
                            path=datasets[i],
                            name=dataset_names[i],
                            data_dir=data_dirs[i],
                            data_files=data_files[i],
                            split=dataset_splits[i],
                            trust_remote_code=True,
                            streaming=False,
                            num_proc=job_config.training.num_workers,
                        )
                        .shuffle(seed=job_config.training.seed)
                        .to_iterable_dataset(min_num_shards)
                    )
                else:
                    # we set relatively small buffer size here as interleaving could provide some randomness
                    subset = shuffle(
                        subset,
                        seed=job_config.training.seed,
                        buffer_size=max(128, 1024 // len(datasets)),
                    )

            if 'text' in subset.column_names:
                subset = subset.select_columns('text')
            elif 'content' in subset.column_names:
                subset = subset.select_columns('content')
            else:
                raise ValueError(f"Subset {datasets[i]} has no 'text' or 'content' column")
            subsets.append(subset)

        logger.info(f"Interleaving {len(subsets)} datasets with probabilities {data_probs}")
        dataset = interleave_datasets(
            datasets=subsets,
            probabilities=data_probs,
            stopping_strategy='all_exhausted',
            seed=job_config.training.seed
        )
        logger.info(f"{dataset}")

    logger.info("Building dataloader...")
    dataloader = build_dataloader(
        dataset=dataset,
        tokenizer=tokenizer,
        rank=dp_rank,
        world_size=dp_degree,
        batch_size=job_config.training.batch_size,
        seq_len=job_config.training.seq_len,
        context_len=job_config.training.context_len,
        varlen=job_config.training.varlen,
        num_workers=job_config.training.num_workers,
        pin_memory=job_config.training.pin_memory,
        persistent_workers=job_config.training.persistent_workers,
        snapshot_every_n_steps=job_config.checkpoint.interval
    )

    logger.info(f"Loading model config from {job_config.model.config}")
    # model_config = AutoConfig.from_pretrained(job_config.model.config)
    model_config = T6Config.from_pretrained(job_config.model.config)
    # set the model configs from training inputs:
    # 1. norm type to decide which norm layer to use
    # 2. disable fused norm if TP is enabled
    # 3. vocab size from tokenizer
    # 4. context_len base on inputs
<<<<<<< HEAD
    if parallel_dims.tp_enabled and model_config.fuse_norm:
        logger.warning(
            f"{color.red}"
            f"Fused norm is not compatible with tensor parallelism. "
            f"Disabling it for now."
            f"{color.reset}"
        )
        model_config.fuse_norm = False
        model_config.fuse_swiglu = False
        model_config.fuse_cross_entropy = False
    # model_config.vocab_size = tokenizer.vocab_size
    model_config.vocab_size = len(tokenizer.get_vocab())

    logger.info(f"Building model from the config\n{color.green}{model_config}{color.reset}")
    with torch.device('meta'):
        # model = AutoModelForCausalLM.from_config(model_config)
        model = T6ForCausalLM(model_config)
=======
    if parallel_dims.tp_enabled:
        if model_config.fuse_norm:
            logger.warning(
                f"{color.red}"
                f"Fused norm is not compatible with tensor parallelism. "
                f"Disabling it for now."
                f"{color.reset}"
            )
            model_config.fuse_norm = False
    if parallel_dims.loss_parallel_enabled:
        if model_config.fuse_cross_entropy:
            logger.warning(
                f"{color.red}"
                f"Loss parallel enabled. Disabling fused cross entropy for now."
                f"{color.reset}"
            )
            model_config.fuse_cross_entropy = False
    model_config.vocab_size = tokenizer.vocab_size

    logger.info(f"Building model from the config\n{color.green}{model_config}{color.reset}")
    with torch.device('meta'):
        model = AutoModelForCausalLM.from_config(model_config)
        if model_config.fuse_cross_entropy:
            model.criterion = FusedLinearCrossEntropyLoss(num_chunks=8//parallel_dims.tp)
>>>>>>> ee80a1cf
        # defer weight initialization until after parallelisms are applied
        model.apply(lambda m: setattr(m, '_is_hf_initialized', False))
    logger.info(f"{color.blue}\n{model}{color.reset}\n")

    # Build the collection of model converters. No-op if `model.converters` empty
    model_converters = build_model_converters(job_config, parallel_dims)
    model_converters.convert(model)

    # log model size
    model_param_count = model.num_parameters()
    num_flop_per_token = utils.get_num_flop_per_token(
        utils.get_num_params(model, exclude_embedding=True),
        model_config,
        job_config.training.context_len,
    )

    # move sharded model to CPU/GPU and initialize weights via DTensor
    if job_config.checkpoint.create_seed_checkpoint:
        init_device = "cpu"
    elif job_config.training.enable_cpu_offload:
        init_device = "cpu"
    else:
        init_device = device_type

    # apply parallelisms and initialization
    if parallel_dims.pp_enabled:
        # apply PT-D Pipeline Parallel
        pp_schedule, model_parts = pipeline_fla(
            model,
            pp_mesh,
            parallel_dims,
            job_config,
            device,
            model_config
        )
        # when PP is enabled, `model` obj is no longer used after this point, model_parts is used instead
        del model

        # For PP with looped schedules, each item in model_parts is one stage-model-chunk.
        # We need to iterate through model_parts to apply SPMD parallelisms, compilation,
        # optimizer, and checkpointing
        for m in model_parts:
            # apply SPMD-style PT-D techniques
            parallelize_fla(m, world_mesh, parallel_dims, job_config)
            m.to_empty(device=init_device)
            with torch.no_grad():
                m.post_init()
            m.train()
    else:
        # apply PT-D Tensor Parallel, activation checkpointing, torch.compile, Data Parallel
        parallelize_fla(model, world_mesh, parallel_dims, job_config)

        model.to_empty(device=init_device)
        with torch.no_grad():
            model.post_init()
        model.train()
        model_parts = [model]

    device_mem_stats = device_memory_monitor.get_peak_stats()
    logger.info(
        f"{device_type.upper()} memory usage for model: "
        f"{device_mem_stats.max_reserved_gib:.2f}GiB"
        f"({device_mem_stats.max_reserved_pct:.2f}%)"
    )

    # build optimizer after applying parallelisms to the model
    optimizers = build_optimizers(model_parts, job_config)
    lr_schedulers = build_lr_schedulers(optimizers.optimizers, job_config)

    train_state = TrainState()

    # load initial checkpoint
    checkpoint = CheckpointManager(
        dataloader=dataloader,
        model_parts=model_parts,
        optimizers=optimizers,
        lr_schedulers=lr_schedulers,
        states={"train_state": train_state},
        job_config=job_config,
    )

    if job_config.checkpoint.create_seed_checkpoint:
        assert (
            world_size == 1
        ), "Must create seed checkpoint using a single device, to disable sharding"
        assert (
            job_config.checkpoint.enable_checkpoint
        ), "Must enable checkpointing when creating a seed checkpoint"
        checkpoint.save(curr_step=0, force=True)
        logger.info("Created seed checkpoint")
        return

    checkpoint.load(step=job_config.checkpoint.load_step)
    metric_logger = build_metric_logger(job_config, parallel_dims)

    # plot losses loaded from checkpoint (if any) to TensorBoard
    # NOTE: Loss info after the last log step before checkpoint saving will not be ploted.
    #       This can be avoided by setting checkpoint.interval to be a multiple of metrics.log_freq
    if train_state.step > 0:
        for idx, step in enumerate(train_state.log_steps):
            metrics = {
                "optim/global_avg_loss": train_state.global_avg_losses[idx],
                "optim/global_max_loss": train_state.global_max_losses[idx],
            }
            metric_logger.log(metrics, step=step)

    data_iterator = iter(dataloader)

    train_context = utils.get_train_context(
        parallel_dims.loss_parallel_enabled,
        job_config.experimental.enable_compiled_autograd,
    )

    # variables used to keep info for metrics logging
    ntokens_since_last_log = 0
    data_loading_times = []
    time_last_log = time.perf_counter()
    device_memory_monitor.reset_peak_stats()

    checkpoint.reset()

    global_batch_size = job_config.training.batch_size * dp_degree * job_config.training.gradient_accumulation_steps
    num_tokens_per_step = global_batch_size * job_config.training.seq_len
    # train loop
    logger.info(f"{color.red}***** Running training *****{color.reset}")
    logger.info(f"{color.green}  Training starts at step {train_state.step + 1}")
    logger.info(f"{color.green}  Number of tokens per sequence = {job_config.training.seq_len:,}")
    logger.info(f"{color.green}  Gradient Accumulation steps = {job_config.training.gradient_accumulation_steps}")
    logger.info(f"{color.green}  Instantaneous batch size (per device) = {job_config.training.batch_size:,}")
    logger.info(f"{color.green}  Global batch size (w. parallel, distributed & accumulation) = {global_batch_size:,}"
                f" ({num_tokens_per_step:,} tokens)")
    logger.info(f"{color.green}  Total optimization steps = {job_config.training.steps:,} "
                f"({job_config.training.steps * num_tokens_per_step:,} tokens)")
    logger.info(f"{color.green}  Warmup steps = {job_config.training.warmup_steps:,}"
                f" ({job_config.training.warmup_steps * num_tokens_per_step:,} tokens)")
    logger.info(f"{color.green}  Number of parameters = {model_param_count:,} {color.reset}")

    with maybe_enable_profiling(
        job_config, global_step=train_state.step
    ) as torch_profiler, maybe_enable_memory_snapshot(
        job_config, global_step=train_state.step
    ) as memory_profiler:
        while train_state.step < job_config.training.steps:
            train_state.step += 1
            gc_handler.run(train_state.step)

            optimizers.zero_grad()

            losses = []
            # do gradient accumulation if enabled
            for _ in range(job_config.training.gradient_accumulation_steps):
                # get batch
                data_load_start = time.perf_counter()
                batch = next(data_iterator)
                input_ids, labels = batch['input_ids'], batch['labels']

                ntokens_since_last_log += labels.numel()
                data_loading_times.append(time.perf_counter() - data_load_start)

                input_ids = input_ids.to(device_type)

                """
                TODO[flame]: We need to carefully handle the position_ids for TP/CP
                Depending on the Models'PE, the position_ids might be different.

                e.g. for TP
                    For RoPE, all ranks have the same position_ids. [FOR HF model]
                    For sinusoidal, each rank has the coresponding chunked  position_ids. [FOR HF model]

                e.g. for CP, [optional_context_parallel_ctx shoudl automatically distbute the position_ids]
                    Each rank has the coresponding chunked position_ids. [FOR All model]

                """
                position_ids = torch.arange(
                    0, input_ids.shape[1], device=device_type
                ).repeat(input_ids.shape[0], 1)

                labels = labels.to(device_type)
                cu_seqlens = (
                    batch["cu_seqlens"].to(device_type)
                    if "cu_seqlens" in batch
                    else None
                )
                # apply context parallelism if cp is enabled
                # ensure CP handles the separate freqs_cis buffer for each pp stage
                optional_context_parallel_ctx = (
                    utils.create_context_parallel_ctx(
                        cp_mesh=world_mesh["cp"],
                        cp_buffers=[input_ids, labels] + [m.freqs_cis for m in model_parts],
                        cp_seq_dims=[1, 1] + [0 for _ in model_parts],
                        cp_no_restore_buffers={input_ids, labels},
                        cp_rotate_method=job_config.experimental.context_parallel_rotate_method,
                    )
                    if parallel_dims.cp_enabled
                    else None
                )

                # #! TODO[flame], we should distribute the position_ids as well with CP
                if parallel_dims.pp_enabled:
                    # Pipeline Parallel forward / backward inside step() call
                    is_last_stage = pp_mesh.get_local_rank() == pp_mesh.size() - 1

                    with train_context(optional_context_parallel_ctx):
                        if pp_mesh.get_local_rank() == 0:
                            pp_schedule.step(input_ids)
                        elif is_last_stage:
                            losses = []
                            pp_schedule.step(target=labels, losses=losses)
                        else:
                            pp_schedule.step()

                    # accumulate losses across pipeline microbatches
                    # TODO: PP+FSDP unexpectedly puts the loss back to the CPU
                    loss = (
                        torch.mean(torch.stack(losses)).to(device)
                        if is_last_stage
                        else torch.tensor([-1.0], device=device)
                    )
                else:
                    # Non-PP forward / backward
                    with train_context(optional_context_parallel_ctx):
                        output = model(
                            input_ids=input_ids,
                            labels=labels,
                            position_ids=position_ids,
                            cu_seqlens=cu_seqlens,
                        )
                        loss = output.loss
                        loss.backward()
                losses.append(loss)
            loss = sum(losses) / len(losses)

            # clip gradients
            grad_norm = utils.clip_grad_norm_(
                [p for m in model_parts for p in m.parameters()],
                job_config.training.max_norm,
                foreach=True,
                pp_mesh=pp_mesh if parallel_dims.pp_enabled else None,
            )

            # optimizer step
            checkpoint.maybe_wait_for_staging()
            if job_config.training.skip_nan_inf and (grad_norm.isnan() or grad_norm.isinf()):
                logger.warning(f"Skipping optimizer step - detected invalid gradient norm: {grad_norm:.4f}")
                optimizers.zero_grad()
                train_state.skipped_step += 1
            else:
                optimizers.step()
            lr_schedulers.step()

            # Post-optimizer model converters hook.
            # e.g. calculate float8 dynamic amax/scale for all-parameter for FSDP2
            # it issues a single all-reduce for all parameters at once for better performance
            model_converters.post_optimizer_hook(model_parts)

            # log metrics
            if (
                train_state.step == 1
                or train_state.step % job_config.metrics.log_freq == 0
            ):
                if (
                    parallel_dims.dp_replicate_enabled
                    or parallel_dims.dp_shard_enabled
                    or parallel_dims.cp_enabled
                ):
                    loss = loss.detach()
                    global_avg_loss, global_max_loss = (
                        utils.dist_mean(loss, world_mesh["dp_cp"]),
                        utils.dist_max(loss, world_mesh["dp_cp"]),
                    )
                else:
                    global_avg_loss = global_max_loss = loss.item()

                time_delta = time.perf_counter() - time_last_log

                """
                TODO[flame]: check this after fixing TP/PP/CP, if we assume all ranks have the same number of tokens
                we can just multiple it by DP's dims, this avoiding to deal with the case taht dp does nto exists
                """
                # update train state
                # train_state.token += (
                #     utils.dist_reduce(
                #         torch.tensor(ntokens_since_last_log, device=device),
                #         "sum",
                #         world_mesh["dp_cp"],
                #     )
                #     / parallel_dims.non_data_parallel_size
                # )

                # update train state
                train_state.token += (
                    ntokens_since_last_log
                    * parallel_dims.world_size
                    / parallel_dims.non_data_parallel_size
                )

                train_state.elapsed += timedelta(seconds=time_delta)
                train_state.log_steps.append(train_state.step)
                train_state.global_avg_losses.append(global_avg_loss)
                train_state.global_max_losses.append(global_max_loss)

                last_lr = lr_schedulers.schedulers[0].get_last_lr()[0]
                # tokens per second per device, abbreviated as tgs
                tgs = ntokens_since_last_log / (time_delta * parallel_dims.non_data_parallel_size)
                # model FLOPS utilization
                # For its definition and calculation, please refer to the PaLM paper:
                # httgs://arxiv.org/abs/2204.02311
                mfu = num_flop_per_token * tgs / gpu_peak_flops

                time_end_to_end = time_delta / job_config.metrics.log_freq
                time_data_loading = sum(data_loading_times) / len(data_loading_times)
                time_data_loading_pct = 100 * sum(data_loading_times) / time_delta

                eta = train_state.elapsed * (job_config.training.steps - train_state.step) / train_state.step

                device_mem_stats = device_memory_monitor.get_peak_stats()

                metrics = {
                    "optim/global_avg_loss": global_avg_loss,
                    "optim/global_max_loss": global_max_loss,
                    "optim/learning_rate": last_lr,
                    "optim/grad_norm": grad_norm,
                    "optim/skipped": train_state.skipped_step,
                    "speed/throughput(tgs)": tgs,
                    "speed/mfu(%)": mfu,
                    "time/end_to_end(s)": time_end_to_end,
                    "time/data_loading(s)": time_data_loading,
                    "time/data_loading(%)": time_data_loading_pct,
                    "memory/max_active(GiB)": device_mem_stats.max_active_gib,
                    "memory/max_active(%)": device_mem_stats.max_active_pct,
                    "memory/max_reserved(GiB)": device_mem_stats.max_reserved_gib,
                    "memory/max_reserved(%)": device_mem_stats.max_reserved_pct,
                    "memory/num_alloc_retries": device_mem_stats.num_alloc_retries,
                    "memory/num_ooms": device_mem_stats.num_ooms,
                }
                metric_logger.log(metrics, step=train_state.step)

                logger.info(
                    f"{color.cyan}step: {train_state.step:>8,} token: {train_state.token:>15,}  "
                    f"{color.green}loss: {global_avg_loss:7.4f}  "
                    f"{color.blue}lr: {last_lr:.4e} gnorm: {grad_norm:5.2f} "
                    f"{color.yellow}memory: {device_mem_stats.max_reserved_gib:5.2f}GiB "
                    f"{color.red}tgs: {round(tgs):7,} mfu: {mfu:6.2%} "
                    f"{color.magenta}[{str(train_state.elapsed).split('.')[0]:>8}<{str(eta).split('.')[0]:>8}]{color.reset}"
                )

                ntokens_since_last_log = 0
                data_loading_times.clear()
                time_last_log = time.perf_counter()
                device_memory_monitor.reset_peak_stats()

            checkpoint.save(
                train_state.step, force=(train_state.step == job_config.training.steps)
            )

            # signal the profiler that the next profiling step has started
            if torch_profiler:
                torch_profiler.step()
            if memory_profiler:
                memory_profiler.step()

            # reduce timeout after first train step for faster signal
            # (assuming lazy init and compilation are finished)
            if train_state.step == 1:
                utils.set_pg_timeouts(
                    timeout=timedelta(seconds=job_config.comm.train_timeout_seconds),
                    world_mesh=world_mesh,
                )

    if torch.distributed.get_rank() == 0:
        logger.info("Sleeping 2 seconds for other ranks to complete")
        time.sleep(2)

    metric_logger.close()
    logger.info("Training completed")


if __name__ == "__main__":
    config = JobConfig()
    config.parse_args()
    main(config)
    torch.distributed.destroy_process_group()<|MERGE_RESOLUTION|>--- conflicted
+++ resolved
@@ -25,12 +25,6 @@
 from flame.parallelisms.parallelize_fla import parallelize_fla
 from flame.parallelisms.pipeline_fla import pipeline_fla
 from flame.utils import device_module, device_type
-<<<<<<< HEAD
-from models.configuration_t6 import T6Config
-from models.modeling_t6 import T6ForCausalLM
-from torchtitan.float8 import Float8Handler
-=======
->>>>>>> ee80a1cf
 from torchtitan.logging import init_logger, logger
 from torchtitan.model_converter import build_model_converters
 from torchtitan.parallelisms import ParallelDims
@@ -269,32 +263,12 @@
     )
 
     logger.info(f"Loading model config from {job_config.model.config}")
-    # model_config = AutoConfig.from_pretrained(job_config.model.config)
-    model_config = T6Config.from_pretrained(job_config.model.config)
+    model_config = AutoConfig.from_pretrained(job_config.model.config)
     # set the model configs from training inputs:
     # 1. norm type to decide which norm layer to use
     # 2. disable fused norm if TP is enabled
     # 3. vocab size from tokenizer
     # 4. context_len base on inputs
-<<<<<<< HEAD
-    if parallel_dims.tp_enabled and model_config.fuse_norm:
-        logger.warning(
-            f"{color.red}"
-            f"Fused norm is not compatible with tensor parallelism. "
-            f"Disabling it for now."
-            f"{color.reset}"
-        )
-        model_config.fuse_norm = False
-        model_config.fuse_swiglu = False
-        model_config.fuse_cross_entropy = False
-    # model_config.vocab_size = tokenizer.vocab_size
-    model_config.vocab_size = len(tokenizer.get_vocab())
-
-    logger.info(f"Building model from the config\n{color.green}{model_config}{color.reset}")
-    with torch.device('meta'):
-        # model = AutoModelForCausalLM.from_config(model_config)
-        model = T6ForCausalLM(model_config)
-=======
     if parallel_dims.tp_enabled:
         if model_config.fuse_norm:
             logger.warning(
@@ -319,7 +293,6 @@
         model = AutoModelForCausalLM.from_config(model_config)
         if model_config.fuse_cross_entropy:
             model.criterion = FusedLinearCrossEntropyLoss(num_chunks=8//parallel_dims.tp)
->>>>>>> ee80a1cf
         # defer weight initialization until after parallelisms are applied
         model.apply(lambda m: setattr(m, '_is_hf_initialized', False))
     logger.info(f"{color.blue}\n{model}{color.reset}\n")
